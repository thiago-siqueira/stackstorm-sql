# Change Log

<<<<<<< HEAD
## 0.1.1

- Fixed issue with generic query where connection was being closed before query results were returned.
  Contributed by Bradley Bishop (Encore Technologies)
=======
## v0.1.1

Pack bump to update files from master to a tagged release.
>>>>>>> 95a7bdbc

## v0.1.0

Initial Revision<|MERGE_RESOLUTION|>--- conflicted
+++ resolved
@@ -1,15 +1,13 @@
 # Change Log
 
-<<<<<<< HEAD
-## 0.1.1
+## 0.1.2
 
 - Fixed issue with generic query where connection was being closed before query results were returned.
   Contributed by Bradley Bishop (Encore Technologies)
-=======
+
 ## v0.1.1
 
 Pack bump to update files from master to a tagged release.
->>>>>>> 95a7bdbc
 
 ## v0.1.0
 
