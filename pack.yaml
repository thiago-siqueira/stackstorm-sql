---
ref: sql
name: sql
description: StackStorm Integration Pack for SQL Databases (Postgres, MySQL, etc)
keywords:
    - Postgres
<<<<<<< HEAD
    - MySQL
    - MsSQL
=======
    -  MySQL
    -  MsSQL
>>>>>>> 95a7bdbc
version: 0.1.1
author: Encore Technologies
email: code@encore.tech<|MERGE_RESOLUTION|>--- conflicted
+++ resolved
@@ -4,13 +4,8 @@
 description: StackStorm Integration Pack for SQL Databases (Postgres, MySQL, etc)
 keywords:
     - Postgres
-<<<<<<< HEAD
     - MySQL
     - MsSQL
-=======
-    -  MySQL
-    -  MsSQL
->>>>>>> 95a7bdbc
-version: 0.1.1
+version: 0.1.2
 author: Encore Technologies
 email: code@encore.tech